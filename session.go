--- conflicted
+++ resolved
@@ -296,29 +296,12 @@
 }
 
 // GetGlobalStatusVar implements GlobalVarAccessor.GetGlobalStatusVar interface.
-<<<<<<< HEAD
-func (s *session) GetGlobalStatusVar(ctx context.Context, name string) (*variable.StatusVal, error) {
-	// TODO: get global status variables from store.
+func (s *session) GetGlobalStatusVar(ctx context.Context, name string) (string, error) {
 	v := variable.GetStatusVar(name)
-	if v == nil {
-		return nil, terror.UnknownStatusVar.Gen("unknown status variable:%s", name)
-	}
-
-	return v, nil
-}
-
-// SetGlobalStatusVar implements GlobalVarAccessor.SetGlobalStatusVar interface.
-func (s *session) SetGlobalStatusVar(ctx context.Context, name string, value *variable.StatusVal) error {
-	// TODO: set global status variables from store.
-	v := variable.GetStatusVar(name)
-	if v == nil {
-		return terror.UnknownStatusVar.Gen("unknown status variable:%s", name)
-	}
-	v = value
-
-	return nil
-=======
-func (s *session) GetGlobalStatusVar(ctx context.Context, name string) (string, error) {
+	if v != nil {
+		return types.ToString(v.Value)
+	}
+
 	sql := fmt.Sprintf(`SELECT VARIABLE_VALUE FROM %s.%s WHERE VARIABLE_NAME="%s";`,
 		mysql.SystemDB, mysql.GlobalStatusTable, name)
 	statusVar, err := s.getExecRet(ctx, sql)
@@ -338,7 +321,6 @@
 		mysql.SystemDB, mysql.GlobalStatusTable, value, strings.ToLower(name))
 	_, err := s.ExecRestrictedSQL(ctx, sql)
 	return errors.Trace(err)
->>>>>>> 7d0d8967
 }
 
 // GetGlobalSysVar implements GlobalVarAccessor.GetGlobalSysVar interface.
